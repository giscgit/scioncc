--- conflicted
+++ resolved
@@ -73,7 +73,6 @@
                 entity.message_received(data)
         self.proc_sup.spawn('green', client_recv, ch, entity)
 
-<<<<<<< HEAD
     def start_subscriber(self, name, entity):
         def generic_consumer(ch, entity):
             ch.bind(('amq.direct', name))
@@ -85,8 +84,6 @@
         ch = self.node.channel(channel.PubSub)
         self.proc_sup.spawn('green', generic_consumer, ch, entity)
 
-=======
->>>>>>> 069233cd
     def serve_forever(self):
         if not self.proc_sup.running:
             #self.start()

--- conflicted
+++ resolved
@@ -263,13 +263,8 @@
         return event_obj
 
     def find_events(self, event_type=None, origin=None, start_ts=None, end_ts=None, **kwargs):
-<<<<<<< HEAD
-        log.debug("Retrieving persistent event for event_type=%s, origin=%s, start_ts=%s, end_ts=%s, descending=%s, limit=%s" % (
-            event_type, origin, start_ts, end_ts, kwargs.get("descending", None), kwargs.get("limit", None)))
-=======
         log.trace("Retrieving persistent event for event_type=%s, origin=%s, start_ts=%s, end_ts=%s, descending=%s, limit=%s",
             event_type,origin,start_ts,end_ts,kwargs.get("descending", None),kwargs.get("limit",None))
->>>>>>> 5ddb1dfb
         events = None
 
         design_name = "event"

--- conflicted
+++ resolved
@@ -1,6 +1,7 @@
 #!/usr/bin/env python
 
 """Part of the container that manages ION processes etc."""
+
 from pyon.core import exception
 from pyon.ion.streamproc import StreamProcess
 from pyon.util.async import spawn, join
@@ -201,16 +202,9 @@
         # set service's reference to process
         service_instance._process = proc
 
-<<<<<<< HEAD
-=======
         self._service_init(service_instance)
         self._service_start(service_instance)
 
-        # Directory registration
-        self.container.directory.register_safe("/Services", listen_name, interface=service_instance.name)
-        self.container.directory.register_safe("/Services/%s" % listen_name, service_instance.id)
-
->>>>>>> 40d8b3d8
         return service_instance
 
     # -----------------------------------------------------------------
@@ -287,8 +281,6 @@
         # set service's reference to process
         service_instance._process = proc
 
-<<<<<<< HEAD
-=======
         # Now call the on_init of the agent.
         self._service_init(service_instance)
 
@@ -297,16 +289,6 @@
 
         self._service_start(service_instance)
 
-        # Directory registration
-        caps = service_instance.get_capabilities()
-        self.container.directory.register("/Agents", service_instance.id,
-            **dict(name=service_instance._proc_name,
-                container=service_instance.container.id,
-                resource_id=service_instance.resource_id,
-                agent_id=service_instance.agent_id,
-                def_id=service_instance.agent_def_id,
-                capabilities=caps))
->>>>>>> 40d8b3d8
         if not service_instance.resource_id:
             log.warn("Agent process id=%s does not define resource_id!!" % service_instance.id)
 
